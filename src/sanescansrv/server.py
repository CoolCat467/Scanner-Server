--- conflicted
+++ resolved
@@ -34,10 +34,6 @@
 import time
 import traceback
 import uuid
-<<<<<<< HEAD
-import xml.etree.ElementTree as ElementTree
-=======
->>>>>>> f868d549
 from collections.abc import AsyncIterator, Awaitable, Callable, Iterable, Mapping
 from dataclasses import dataclass
 from enum import IntEnum, auto
@@ -50,6 +46,7 @@
 
 import sane
 import trio
+from defusedxml import ElementTree
 from hypercorn.config import Config
 from hypercorn.trio import serve
 from PIL import Image
@@ -875,6 +872,7 @@
     data = await request.data
     print(f"StableWSDiscoveryEndpoint {data = }")
 
+    # ruff: noqa: E501
     ##    data = b'<?xml version="1.0"?><soap:Envelope xmlns:wsa="http://schemas.xmlsoap.org/ws/2004/08/addressing" xmlns:wsd="http://schemas.xmlsoap.org/ws/2005/04/discovery" xmlns:soap="http://www.w3.org/2003/05/soap-envelope" xmlns:wsdp="http://schemas.xmlsoap.org/ws/2006/02/devprof"><soap:Header><wsa:Action>http://schemas.xmlsoap.org/ws/2005/04/discovery/Probe</wsa:Action><wsa:MessageID>urn:uuid:5f028002-a42e-8dd5-b754-aa91e55db7d5</wsa:MessageID><wsa:To>urn:schemas-xmlsoap-org:ws:2005:04:discovery</wsa:To></soap:Header><soap:Body><wsd:Probe><wsd:Types>wsdp:Device</wsd:Types></wsd:Probe></soap:Body></soap:Envelope>'
 
     xml_data = xml_to_dict(data.decode("utf-8"))
@@ -893,6 +891,7 @@
         if action == "http://schemas.xmlsoap.org/ws/2005/04/discovery/Probe":
             message_id = value.get("{http://schemas.xmlsoap.org/ws/2004/08/addressing}MessageID")
             to_addr = value.get("{http://schemas.xmlsoap.org/ws/2004/08/addressing}To")
+            log(f"SOAP {message_id = } {to_addr = }", 0, log_dir=DATA_PATH / "logs")
             break
 
     probe_uri = request.host_url  # url_root

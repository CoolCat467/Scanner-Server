--- conflicted
+++ resolved
@@ -1000,7 +1000,6 @@
     return app.redirect(request.url)
 
 
-<<<<<<< HEAD
 def xml_to_dict(xml_str: str) -> dict[str, object]:
     """Return dict from xml data."""
     # https://www.geeksforgeeks.org/python-xml-to-json/
@@ -1020,12 +1019,9 @@
     return data
 
 
-@app.post("/StableWSDiscoveryEndpoint/schemas-xmlsoap-org_ws_2005_04_discovery")
-=======
 @app.post(
     "/StableWSDiscoveryEndpoint/schemas-xmlsoap-org_ws_2005_04_discovery",
 )
->>>>>>> 445a0a89
 async def stable_ws_discovery_endpoint() -> WerkzeugResponse:
     """Handle stable_ws_discovery_endpoint POST."""
     # https://specs.xmlsoap.org/ws/2005/04/discovery/ws-discovery.pdf
@@ -1048,18 +1044,30 @@
     to_addr: str | None = None
 
     for value in header:
-        action = value.get("{http://schemas.xmlsoap.org/ws/2004/08/addressing}Action")
+        action = value.get(
+            "{http://schemas.xmlsoap.org/ws/2004/08/addressing}Action",
+        )
         if action == "http://schemas.xmlsoap.org/ws/2005/04/discovery/Probe":
-            message_id = value.get("{http://schemas.xmlsoap.org/ws/2004/08/addressing}MessageID")
-            to_addr = value.get("{http://schemas.xmlsoap.org/ws/2004/08/addressing}To")
-            log(f"SOAP {message_id = } {to_addr = }", 0, log_dir=DATA_PATH / "logs")
+            message_id = value.get(
+                "{http://schemas.xmlsoap.org/ws/2004/08/addressing}MessageID",
+            )
+            to_addr = value.get(
+                "{http://schemas.xmlsoap.org/ws/2004/08/addressing}To",
+            )
+            log(
+                f"SOAP {message_id = } {to_addr = }",
+                0,
+                log_dir=DATA_PATH / "logs",
+            )
             break
 
     probe_uri = request.host_url  # url_root
 
     respond_message_id = uuid.uuid5(uuid.NAMESPACE_DNS, probe_uri)
     relates_to = message_id
-    reply_to = "http://schemas.xmlsoap.org/ws/2004/08/addressing/role/anonymous"
+    reply_to = (
+        "http://schemas.xmlsoap.org/ws/2004/08/addressing/role/anonymous"
+    )
 
     version = 1
 

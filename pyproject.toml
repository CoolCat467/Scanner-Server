--- conflicted
+++ resolved
@@ -41,14 +41,11 @@
     "Werkzeug~=3.1.3",
     'exceptiongroup >= 1.2.0; python_version < "3.11"',
     'tomli >= 2.0.1; python_version < "3.11"',
-<<<<<<< HEAD
     "defusedxml~=0.7.1",
-=======
     # temporary until flask release that includes
     # https://github.com/pallets/flask/pull/5659 happens
     # for typing reasons
     "flask @ git+https://github.com/pallets/flask.git",
->>>>>>> 445a0a89
 ]
 
 [tool.setuptools.dynamic]

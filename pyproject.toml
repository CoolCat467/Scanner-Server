--- conflicted
+++ resolved
@@ -43,17 +43,10 @@
 ]
 tests = [
     "flake8~=6.0.0",            # must match .pre-commit-config.yaml
-<<<<<<< HEAD
-    "flake8-bugbear~=23.5.9",   # must match .pre-commit-config.yaml
+    "flake8-bugbear~=23.6.5",   # must match .pre-commit-config.yaml
     "flake8-noqa~=1.3.1",       # must match .pre-commit-config.yaml
     "pytest~=7.4.0",
-    "pytest-cov~=4.0.0",
-=======
-    "flake8-bugbear~=23.6.5",  # must match .pre-commit-config.yaml
-    "flake8-noqa~=1.3.1",       # must match .pre-commit-config.yaml
-    "pytest~=7.3.1",
     "pytest-cov~=4.1.0",
->>>>>>> e61deebc
     "pytest-trio~=0.8.0",
 ]
 
